--- conflicted
+++ resolved
@@ -70,11 +70,7 @@
 
     def _get_nvram_vars(self) -> List[NvramVariable]:
 
-<<<<<<< HEAD
         nvram_vars: List[NvramVariable] = list()
-=======
-        nvram_vars = list()
->>>>>>> 950a18d4
         if "nvram" not in self._uefi_rule:
             return nvram_vars
         for nvrams in self._uefi_rule["nvram"]:
@@ -106,11 +102,7 @@
 
     def _get_protocols(self) -> List[UefiProtocol]:
 
-<<<<<<< HEAD
         protocols: List[UefiProtocol] = list()
-=======
-        protocols = list()
->>>>>>> 950a18d4
         if "protocols" not in self._uefi_rule:
             return protocols
         for protocols_list in self._uefi_rule["protocols"]:
@@ -147,11 +139,7 @@
 
     def _get_protocol_guids(self) -> List[UefiProtocolGuid]:
 
-<<<<<<< HEAD
         protocol_guids: List[UefiProtocolGuid] = list()
-=======
-        protocol_guids = list()
->>>>>>> 950a18d4
         if "guids" not in self._uefi_rule:
             return protocol_guids
         for guids_list in self._uefi_rule["guids"]:
@@ -208,8 +196,6 @@
         self._uefi_rule: UefiRule = uefi_rule
         self._result: Optional[bool] = None
 
-<<<<<<< HEAD
-=======
     def _compare(self, x: list, y: list) -> bool:
 
         if len(x) != len(y):
@@ -246,7 +232,6 @@
                 return False
         return True
 
->>>>>>> 950a18d4
     def _get_result(self) -> bool:
 
         # compare nvram
