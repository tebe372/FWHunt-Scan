--- conflicted
+++ resolved
@@ -12,11 +12,7 @@
 
 import click
 
-<<<<<<< HEAD
 from uefi_r2 import UefiAnalyzer, UefiRule, UefiScanner
-=======
-from uefi_r2 import UefiAnalyzer, UefiMultiScanner, UefiRule, UefiScanner
->>>>>>> e9d2dead
 
 
 @click.group()
